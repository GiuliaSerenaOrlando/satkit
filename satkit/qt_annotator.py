--- conflicted
+++ resolved
@@ -103,11 +103,8 @@
         #     return False, dict()
 
     def __init__(self, recordings, args, xlim=(-0.1, 1.0),
-<<<<<<< HEAD
-                 categories=None, pickle_filename=None):
-=======
-                 categories=None, displayTongue=True):
->>>>>>> b7f11443
+                 categories=None, pickle_filename=None, 
+                 displayTongue=True):
         super().__init__()
 
         self.setupUi(self)
@@ -125,11 +122,8 @@
         self.tongue_positions = PD_Qt_Annotator.default_tongue_positions
         self._addAnnotations()
 
-<<<<<<< HEAD
         self.pickle_filename = pickle_filename
-=======
         self.displayTongue = displayTongue
->>>>>>> b7f11443
 
         self.fig_dict = {}
 
